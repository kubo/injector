/* -*- indent-tabs-mode: nil -*-
 *
 * injector - Library for injecting a shared library into a Linux process
 *
 * URL: https://github.com/kubo/injector
 *
 * ------------------------------------------------------
 *
 * Copyright (C) 2018 Kubo Takehiro <kubo@jiubao.org>
 *
 * This program is free software; you can redistribute it and/or
 * modify it under the terms of the GNU General Public License as
 * published by the Free Software Foundation; either version 2 of
 * the License, or (at your option) any later version.
 *
 * This program is distributed in the hope that it will be useful,
 * but WITHOUT ANY WARRANTY; without even the implied warranty of
 * MERCHANTABILITY or FITNESS FOR A PARTICULAR PURPOSE.  See the GNU
 * General Public License for more details.
 *
 * You should have received a copy of the GNU Lesser General Public
 * License along with this library; if not, write to the Free Software
 * Foundation, Inc., 51 Franklin Street, Fifth Floor, Boston, MA  02110-1301  USA
 */
#include <stdio.h>
#include <stdlib.h>
#include <signal.h>
#include <string.h>
#include <errno.h>
#include <sys/types.h>
#ifdef _WIN32
#include <windows.h>
#include <tlhelp32.h>
#else
#include <sys/wait.h>
#include <unistd.h>
#include <limits.h>
#endif
#include "../include/injector.h"

#define INCR_ON_INJECTION 13
#define INCR_ON_UNINJECTION 17

#ifdef _WIN32
#define EXEEXT ".exe"
#define DLLEXT ".dll"
#define INJECT_ERRMSG "LoadLibrary in the target process failed: The specified module could not be found."
#define UNINJECT_ERRMSG "FreeLibrary in the target process failed: The specified module could not be found."
#else
#define EXEEXT ""
#define DLLEXT ".so"
#define INJECT_ERRMSG "dlopen failed"
#endif

#define MUSL_INJECT_ERRMSG "failed to get the full path of 'no such library': No such file or directory"

typedef struct process process_t;

static int process_start(process_t *proc, char *test_target);
static int process_check_module(process_t *proc, const char *module_name);
static int process_wait(process_t *proc, int wait_secs, int is_musl);
static void process_terminate(process_t *proc);

#ifdef _WIN32

#define sleep(secs) Sleep(1000 * (secs))

struct process {
    DWORD pid;
    HANDLE hProcess;
};

static int process_start(process_t *proc, char *test_target)
{
    STARTUPINFOA si = {sizeof(STARTUPINFOA),};
    PROCESS_INFORMATION pi;

    if (!CreateProcessA(NULL, test_target, NULL, NULL, FALSE, 0, NULL, NULL, &si, &pi)) {
        printf("ERROR: failed to create process: %s\n", test_target);
        return 1;
    }
    CloseHandle(pi.hThread);
    proc->pid = pi.dwProcessId;
    proc->hProcess = pi.hProcess;
    return 0;
}

static int process_check_module(process_t *proc, const char *module_name)
{
    HANDLE hSnapshot;
    MODULEENTRY32 me;
    BOOL ok;

    do {
        hSnapshot = CreateToolhelp32Snapshot(TH32CS_SNAPMODULE | TH32CS_SNAPMODULE32, proc->pid);
    } while (hSnapshot == INVALID_HANDLE_VALUE && GetLastError() == ERROR_BAD_LENGTH);

    if (hSnapshot == INVALID_HANDLE_VALUE) {
        printf("CreateToolhelp32Snapshot error: %d\n", GetLastError());
        return -1;
    }
    me.dwSize = sizeof(me);
    ok = Module32First(hSnapshot, &me);
    while (ok) {
        if (stricmp(me.szModule, module_name) == 0) {
            CloseHandle(hSnapshot);
            return 0;
        }
        ok = Module32Next(hSnapshot, &me);
    }
    CloseHandle(hSnapshot);
    return 1;
}

static int process_wait(process_t *proc, int wait_secs, int is_musl)
{
    DWORD code;
    int rv = 1;

    code = WaitForSingleObject(proc->hProcess, wait_secs * 1000);
    switch (code) {
    case WAIT_OBJECT_0:
        GetExitCodeProcess(proc->hProcess, &code);
        switch (code) {
        case INCR_ON_INJECTION + INCR_ON_UNINJECTION:
            printf("SUCCESS: The injected library changed the exit_value variable in the target process!\n");
            rv = 0;
            break;
        case INCR_ON_INJECTION:
            printf("ERROR: The library was injected but not uninjected.\n");
            break;
        case 0:
            printf("ERROR: The injected library didn't change the return value of target process!\n");
            break;
        default:
            printf("ERROR: The target process exited with exit code %d.\n", code);
            break;
        }
        break;
    case WAIT_TIMEOUT:
        printf("ERROR: The target process didn't exit.\n");
        break;
    defualt:
        printf("ERROR: WaitForSingleObject\n");
        break;
    }
    return rv;
}

static void process_terminate(process_t *proc)
{
    TerminateProcess(proc->hProcess, 256);
    CloseHandle(proc->hProcess);
}

#else

struct process {
    pid_t pid;
    int waited;
};

static volatile sig_atomic_t caught_sigalarm;

static void sighandler(int signo)
{
    caught_sigalarm = 1;
}

static int process_start(process_t *proc, char *test_target)
{
    proc->pid = fork();
    proc->waited = 0;
    if (proc->pid == 0) {
        execl(test_target, test_target, NULL);
        exit(2);
    }
    return 0;
}

static int process_check_module(process_t *proc, const char *module_name)
{
    char buf[PATH_MAX];
    size_t len = strlen(module_name);
    FILE *fp;

    sprintf(buf, "/proc/%d/maps", proc->pid);
    fp = fopen(buf, "r");
    if (fp == NULL) {
        printf("Could not open %s\n", buf);
        return -1;
    }
    while (fgets(buf, sizeof(buf), fp) != NULL) {
        char *p = strrchr(buf, '/');
        if (p != NULL && memcmp(p + 1, module_name, len) == 0 && p[len + 1] == '\n') {
            fclose(fp);
            return 0;
        }
    }
    fclose(fp);
    return 1;
}

static int process_wait(process_t *proc, int wait_secs, int is_musl)
{
    struct sigaction sigact;
    int status;

    memset(&sigact, 0, sizeof(sigact));
    sigact.sa_handler = sighandler;
    sigaction(SIGALRM, &sigact, NULL);
    alarm(wait_secs);

    if (waitpid(proc->pid, &status, 0) == proc->pid) {
        proc->waited = 1;
        if (WIFEXITED(status)) {
            int exitcode = WEXITSTATUS(status);
            if (exitcode == INCR_ON_INJECTION + INCR_ON_UNINJECTION) {
                if (is_musl) {
                    printf("ERROR: the library was uninjected, which shouldn't be possible on musl.\n");
                    return 0;
                } else {
                    printf("SUCCESS: The injected library changed the exit_value variable in the target process!\n");
                    return 0;
                }
            } else if (exitcode == INCR_ON_INJECTION) {
                if (is_musl) {
                    printf("SUCCESS: The injected library changed the exit_value variable in the target process!\n");
                    return 0;
                } else {
                    printf("ERROR: The library was injected but not uninjected.\n");
                    return 1;
                }
            } else if (exitcode == 0) {
                printf("ERROR: The injected library didn't change the return value of target process!\n");
                return 1;
            } else {
                printf("ERROR: The target process exited with exit code %d.\n", exitcode);
                return 1;
            }
        } else if (WIFEXITED(status)) {
            int signo = WTERMSIG(status);
            printf("ERROR: The target process exited by signal %d.\n", signo);
            return 1;
        } else if (WIFSTOPPED(status)) {
            int signo = WSTOPSIG(status);
            printf("ERROR: The target process stopped by signal %d.\n", signo);
            return 1;
        } else {
            printf("ERROR: Unexpected waitpid status: 0x%x\n", status);
            return 1;
        }
    }
    if (caught_sigalarm) {
        printf("ERROR: The target process didn't exit.\n");
    } else {
        printf("ERROR: waitpid failed. (%s)\n", strerror(errno));
    }
    return 1;
}

static void process_terminate(process_t *proc)
{
    int status;
    if (!proc->waited) {
        kill(proc->pid, SIGKILL);
        kill(proc->pid, SIGCONT);
        waitpid(proc->pid, &status, 0);
    }
}

#endif

int main(int argc, char **argv)
{
    char suffix[20] = {0,};
    char test_target[64];
    char test_library[64];
    injector_t *injector;
    process_t proc;
    void *handle = NULL;
    int rv = 1;
    int loop_cnt;
    // Sadly this is not known at compile time, see https://www.openwall.com/lists/musl/2013/03/29/13
    int is_musl;

    if (argc > 1) {
        snprintf(suffix, sizeof(suffix), "-%s", argv[1]);
        suffix[sizeof(suffix) - 1] = '\0';
    }

    snprintf(test_target, sizeof(test_target), "test-target%s" EXEEXT, suffix);
    snprintf(test_library, sizeof(test_library), "test-library%s" DLLEXT, suffix);

    if (process_start(&proc, test_target) != 0) {
        return 1;
    }
    is_musl = process_check_module(&proc, "/ld-musl-") == 1;
    printf("target process started.\n");
    fflush(stdout);

    sleep(1);

    for (loop_cnt = 0; loop_cnt < 2; loop_cnt++) {
        const char *errmsg;

        if (injector_attach(&injector, proc.pid) != 0) {
            printf("inject error:\n  %s\n", injector_error());
            goto cleanup;
        }
        printf("attached.\n");
        fflush(stdout);

        if (loop_cnt == 0) {
            if (injector_inject(injector, test_library, &handle) != 0) {
                printf("inject error:\n  %s\n", injector_error());
                goto cleanup;
            }
            printf("injected. (handle=%p)\n", handle);
            fflush(stdout);

            if (injector_inject(injector, "no such library", &handle) == 0) {
                printf("injection should fail but succeeded:\n");
                goto cleanup;
            }
            errmsg = injector_error();
<<<<<<< HEAD
            if (strcmp(errmsg, is_musl ? MUSL_INJECT_ERRMSG : INJECT_ERRMSG) != 0) {
=======
            if (strncmp(errmsg, INJECT_ERRMSG, strlen(INJECT_ERRMSG)) != 0) {
>>>>>>> 23f3db17
                printf("unexpected injection error message: %s\n", errmsg);
                goto cleanup;
            }
        } else {
            if (injector_uninject(injector, handle) != 0) {
                printf("uninject error:\n  %s\n", injector_error());
                goto cleanup;
            }
            printf("uninjected.\n");
            fflush(stdout);

#ifdef _WIN32
            if (injector_uninject(injector, NULL) == 0) {
                printf("uninjection should fail but succeeded:\n");
                goto cleanup;
            }
            errmsg = injector_error();
            if (strcmp(errmsg, UNINJECT_ERRMSG) != 0) {
                printf("unexpected uninjection error message: %s\n", errmsg);
                goto cleanup;
            }
#endif
        }

        if (injector_detach(injector) != 0) {
            printf("inject error:\n  %s\n", injector_error());
            goto cleanup;
        }
        printf("detached.\n");
        fflush(stdout);

        // In musl, dlclose doesn't do anything - see https://wiki.musl-libc.org/functional-differences-from-glibc.html
        if (!is_musl && process_check_module(&proc, test_library) != loop_cnt) {
            if (loop_cnt == 0) {
                printf("%s wasn't found after injection\n", test_library);
            } else {
                printf("%s was found after uninjection\n", test_library);
            }
            goto cleanup;
        }
    }

    rv = process_wait(&proc, 6, is_musl);
cleanup:
    process_terminate(&proc);
    return rv;
}
<|MERGE_RESOLUTION|>--- conflicted
+++ resolved
@@ -283,6 +283,7 @@
     int loop_cnt;
     // Sadly this is not known at compile time, see https://www.openwall.com/lists/musl/2013/03/29/13
     int is_musl;
+    char *expected_errmsg;
 
     if (argc > 1) {
         snprintf(suffix, sizeof(suffix), "-%s", argv[1]);
@@ -296,6 +297,7 @@
         return 1;
     }
     is_musl = process_check_module(&proc, "/ld-musl-") == 1;
+    expected_errmsg = is_musl ? MUSL_INJECT_ERRMSG : INJECT_ERRMSG;
     printf("target process started.\n");
     fflush(stdout);
 
@@ -324,11 +326,7 @@
                 goto cleanup;
             }
             errmsg = injector_error();
-<<<<<<< HEAD
-            if (strcmp(errmsg, is_musl ? MUSL_INJECT_ERRMSG : INJECT_ERRMSG) != 0) {
-=======
-            if (strncmp(errmsg, INJECT_ERRMSG, strlen(INJECT_ERRMSG)) != 0) {
->>>>>>> 23f3db17
+            if (strncmp(errmsg, expected_errmsg, strlen(expected_errmsg)) != 0) {
                 printf("unexpected injection error message: %s\n", errmsg);
                 goto cleanup;
             }
